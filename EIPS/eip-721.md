--- conflicted
+++ resolved
@@ -46,12 +46,7 @@
 
 import "./ERC165.sol";
 
-<<<<<<< HEAD
 /// @title Required part of ERC-721 Distinguishable Assets Registry
-/// @author William Entriken (https://phor.net)
-=======
-/// @title Required part of ERC-721 Deed Standard
->>>>>>> 3442342c
 /// @dev See https://github.com/ethereum/EIPs/blob/master/EIPS/eip-721.md
 ///  Note: the ERC-165 identifier for this interface is 0xb3a99827
 interface ERC721 /* is ERC165 */ {
@@ -140,12 +135,7 @@
 The **metadata extension** is OPTIONAL for ERC-721 implementations (see "caveats", below). This allows your contract to be interrogated for its name and for details about the assets.
 
 ```solidity
-<<<<<<< HEAD
 /// @title Optional metadata extension to ERC-721 Distinguishable Assets Registry
-/// @author William Entriken (https://phor.net)
-=======
-/// @title Optional metadata extension to ERC-721 Deed Standard
->>>>>>> 3442342c
 /// @dev See https://github.com/ethereum/EIPs/blob/master/EIPS/eip-721.md
 ///  Note: the ERC-165 identifier for this interface is 0x2a786f11
 interface ERC721Metadata /* is ERC721 */ {
@@ -171,29 +161,16 @@
     "type": "object",
     "properties": {
         "name": {
-<<<<<<< HEAD
-            "type": "string"
+            "type": "string",
             "description": "Identifies the asset to which the DAR grants ownership",
         },
         "description": {
-            "type": "string"
+            "type": "string",
             "description": "Describes the asset to which the DAR grants ownership",
         },
         "image": {
-            "type": "string"
+            "type": "string",
             "description": "A URI pointing to a resource with mime type image/* representing the asset to which the DAR grants ownership. Consider making any images at a width between 320 and 1080 pixels and aspect ratio between 1.91:1 and 4:5 inclusive.",
-=======
-            "type": "string",
-            "description": "Identifies the thing to which the deed grants ownership",
-        },
-        "description": {
-            "type": "string",
-            "description": "Describes the thing to which the deed grants ownership",
-        },
-        "image": {
-            "type": "string",
-            "description": "A URI pointing to a resource with mime type image/* representing the thing to which the deeds grants ownership. Consider making any images at a width between 320 and 1080 pixels and aspect ratio between 1.91:1 and 4:5 inclusive.",
->>>>>>> 3442342c
         }
     }
 }
@@ -202,12 +179,7 @@
 The **enumeration extension** is OPTIONAL for ERC-721 implementations (see "caveats", below). This allows your contract to publish the the full list of assets and make them discoverable.
 
 ```solidity
-<<<<<<< HEAD
 /// @title Optional enumeration extension to ERC-721 Distinguishable Assets Registry
-/// @author William Entriken (https://phor.net)
-=======
-/// @title Optional enumeration extension to ERC-721 Deed Standard
->>>>>>> 3442342c
 /// @dev See https://github.com/ethereum/EIPs/blob/master/EIPS/eip-721.md
 ///  Note: the ERC-165 identifier for this interface is 0x5576ab6a
 interface ERC721Enumerable /* is ERC721 */ {
@@ -253,11 +225,7 @@
 
 The 0.4.20 Solidity interface grammar is not expressive enough to document the ERC-721 specification. A contract which complies with ERC-721 MUST also abide by the following:
 
-<<<<<<< HEAD
-- [Solidity issue #3412](https://github.com/ethereum/solidity/issues/3412): The above interfaces include explicit mutability guarantees for each function. Mutability guarantees are, in order weak to strong: `payable`, implicit nonpayable, `view`, and `pure`. Your implementation must meet the mutability guarantee in this interface or you may meet a stronger guarantee. For example, a `payable` function in this interface may be implemented as nonpayble (no state mutability specified) in your contract. Workraound: until Solidity fixes this issue, you can edit this interface to add stricter mutability before inheriting from your contract.
-=======
 - [Solidity issue #3412](https://github.com/ethereum/solidity/issues/3412): The above interfaces include explicit mutability guarantees for each function. Mutability guarantees are, in order weak to strong: `payable`, implicit nonpayable, `view`, and `pure`. Your implementation must meet the mutability guarantee in this interface or you may meet a stronger guarantee. For example, a `payable` function in this interface may be implemented as nonpayble (no state mutability specified) in your contract. We expect a later Solidity release will allow your stricter contract to inherit from this interface, but a workaround for version 0.4.20 is that you can edit this interface to add stricter mutability before inheriting from your contract.
->>>>>>> 3442342c
 - [Solidity issue #3419](https://github.com/ethereum/solidity/issues/3419): A contract that implements `ERC721Metadata` or `ERC721Enumerable` SHALL also implement `ERC721`. ERC-721 implements the requirements of interface [ERC-165](https://github.com/ethereum/EIPs/pull/881).
 - [Solidity issue #2330](https://github.com/ethereum/solidity/issues/2330): If a function is shown in this specification as `external` then a contract will be compliant if it uses `public` visibility.
 - Solidity issues [#3494](https://github.com/ethereum/solidity/issues/3494), [#3544](https://github.com/ethereum/solidity/issues/3544): Use of `this.*.selector` is marked as a warning by Solidity, a future version of Solidity will not mark this as an error.
